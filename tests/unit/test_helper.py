from unittest.mock import patch, mock_open
from seqerakit import helper
import yaml
import pytest
from io import StringIO


# Fixture to mock a YAML file
@pytest.fixture
def mock_yaml_file(mocker):
    def _mock_yaml_file(test_data, file_name="mock_file.yaml"):
        # Convert test data to YAML format
        yaml_content = yaml.dump(test_data, default_flow_style=False)
        mock_file = mock_open(read_data=yaml_content)
        mocker.patch("builtins.open", mock_file)

        return file_name

    return _mock_yaml_file


# Fixture to mock SeqeraPlatform instance
@pytest.fixture
def mock_seqera_platform(mocker):
    """Fixture for mocked SeqeraPlatform with common setup."""
    mock_sp = mocker.Mock()

    # Mock the suppress_output context manager
    mock_context = mocker.MagicMock()
    mock_context.__enter__ = mocker.Mock()
    mock_context.__exit__ = mocker.Mock()
    mock_sp.suppress_output.return_value = mock_context

    return mock_sp


def test_create_mock_organization_yaml(mock_yaml_file):
    test_data = {
        "organizations": [
            {
                "name": "test_organization1",
                "full-name": "My test organization 1",
                "description": "My test organization 1",
                "location": "Global",
                "url": "https://example.com",
                "on_exists": "overwrite",
            }
        ]
    }
    expected_block_output = [
        {
            "cmd_args": [
                "--description",
                "My test organization 1",
                "--full-name",
                "My test organization 1",
                "--location",
                "Global",
                "--name",
                "test_organization1",
                "--url",
                "https://example.com",
            ],
            "on_exists": "overwrite",
        }
    ]
    file_path = mock_yaml_file(test_data)
    print(f"debug - file_path: {file_path}")
    result = helper.parse_all_yaml([file_path])

    assert "organizations" in result
    assert result["organizations"] == expected_block_output


def test_create_mock_workspace_yaml(mock_yaml_file):
    test_data = {
        "workspaces": [
            {
                "name": "test_workspace1",
                "full-name": "My test workspace 1",
                "organization": "my_organization",
                "description": "My test workspace 1",
                "visibility": "PRIVATE",
                "on_exists": "overwrite",
            }
        ]
    }
    expected_block_output = [
        {
            "cmd_args": [
                "--description",
                "My test workspace 1",
                "--full-name",
                "My test workspace 1",
                "--name",
                "test_workspace1",
                "--organization",
                "my_organization",
                "--visibility",
                "PRIVATE",
            ],
            "on_exists": "overwrite",
        }
    ]

    file_path = mock_yaml_file(test_data)
    result = helper.parse_all_yaml([file_path])

    assert "workspaces" in result
    assert result["workspaces"] == expected_block_output


def test_create_mock_dataset_yaml(mock_yaml_file):
    test_data = {
        "datasets": [
            {
                "name": "test_dataset1",
                "description": "My test dataset 1",
                "workspace": "my_organization/my_workspace",
                "header": True,
                "file-path": "./examples/yaml/datasets/samples.csv",
                "on_exists": "overwrite",
            }
        ]
    }
    expected_block_output = [
        {
            "cmd_args": [
                "./examples/yaml/datasets/samples.csv",
                "--name",
                "test_dataset1",
                "--workspace",
                "my_organization/my_workspace",
                "--description",
                "My test dataset 1",
                "--header",
            ],
            "on_exists": "overwrite",
        }
    ]

    file_path = mock_yaml_file(test_data)
    result = helper.parse_all_yaml([file_path])

    assert "datasets" in result
    assert result["datasets"] == expected_block_output


def test_create_mock_computeevs_source_yaml(mock_yaml_file):
    test_data = {
        "compute-envs": [
            {
                "name": "test_computeenv",
                "workspace": "my_organization/my_workspace",
                "credentials": "my_credentials",
                "file-path": "./computeenvs/computeenv.json",
                "wait": "AVAILABLE",
                "fusion-v2": True,
                "fargate": False,
                "on_exists": "overwrite",
            }
        ],
    }

    expected_block_output = [
        {
            "cmd_args": [
                "./computeenvs/computeenv.json",
                "--credentials",
                "my_credentials",
                "--fusion-v2",
                "--name",
                "test_computeenv",
                "--wait",
                "AVAILABLE",
                "--workspace",
                "my_organization/my_workspace",
            ],
            "on_exists": "overwrite",
        }
    ]

    file_path = mock_yaml_file(test_data)
    result = helper.parse_all_yaml([file_path])

    assert "compute-envs" in result
    assert result["compute-envs"] == expected_block_output


def test_create_mock_computeevs_cli_yaml(mock_yaml_file):
    test_data = {
        "compute-envs": [
            {
                "name": "test_computeenv",
                "workspace": "my_organization/my_workspace",
                "credentials": "my_credentials",
                "type": "aws-batch",
                "config-mode": "forge",
                "wait": "AVAILABLE",
            }
        ],
    }

<<<<<<< HEAD
    # Get the actual result
=======
    expected_block_output = [
        {
            "cmd_args": [
                "aws-batch",
                "forge",
                "--credentials",
                "my_credentials",
                "--name",
                "test_computeenv",
                "--wait",
                "AVAILABLE",
                "--workspace",
                "my_organization/my_workspace",
            ],
            "on_exists": "fail",
        }
    ]
>>>>>>> e0b2533f
    file_path = mock_yaml_file(test_data)
    result = helper.parse_all_yaml([file_path])
    assert "compute-envs" in result
    actual_args = result["compute-envs"][0]["cmd_args"]

    expected_args = {
        "aws-batch",  # type
        "forge",  # config-mode
        "--credentials",
        "my_credentials",
        "--name",
        "test_computeenv",
        "--wait",
        "AVAILABLE",
        "--workspace",
        "my_organization/my_workspace",
    }

    # set for order-independent comparison
    actual_args_set = set(actual_args)

    assert all(arg in actual_args_set for arg in expected_args)
    assert not result["compute-envs"][0]["overwrite"]
    assert len(actual_args) == len(expected_args)


def test_create_mock_pipeline_add_yaml(mock_yaml_file):
    test_data = {
        "pipelines": [
            {
                "name": "test_pipeline1",
                "url": "https://github.com/nf-core/test_pipeline1",
                "workspace": "my_organization/my_workspace",
                "description": "My test pipeline 1",
                "compute-env": "my_computeenv",
                "work-dir": "s3://work",
                "profile": "test",
                "params-file": "./examples/yaml/pipelines/test_pipeline1/params.yaml",
                "config": "./examples/yaml/pipelines/test_pipeline1/config.txt",
                "pre-run": "./examples/yaml/pipelines/test_pipeline1/pre_run.sh",
                "revision": "master",
                "on_exists": "overwrite",
                "stub-run": True,
            }
        ]
    }
<<<<<<< HEAD
=======
    # params file cmds parsed separately
    expected_block_output = [
        {
            "cmd_args": [
                "--compute-env",
                "my_computeenv",
                "--config",
                "./examples/yaml/pipelines/test_pipeline1/config.txt",
                "--description",
                "My test pipeline 1",
                "--name",
                "test_pipeline1",
                "--pre-run",
                "./examples/yaml/pipelines/test_pipeline1/pre_run.sh",
                "--profile",
                "test",
                "--revision",
                "master",
                "--stub-run",
                "--work-dir",
                "s3://work",
                "--workspace",
                "my_organization/my_workspace",
                "https://github.com/nf-core/test_pipeline1",
                "--params-file",
                "./examples/yaml/pipelines/test_pipeline1/params.yaml",
            ],
            "on_exists": "overwrite",
        }
    ]
>>>>>>> e0b2533f

    file_path = mock_yaml_file(test_data)
    result = helper.parse_all_yaml([file_path])

    assert "pipelines" in result
    actual_args = result["pipelines"][0]["cmd_args"]

    expected_pairs = {
        "--compute-env": "my_computeenv",
        "--config": "./examples/yaml/pipelines/test_pipeline1/config.txt",
        "--description": "My test pipeline 1",
        "--name": "test_pipeline1",
        "--pre-run": "./examples/yaml/pipelines/test_pipeline1/pre_run.sh",
        "--profile": "test",
        "--revision": "master",
        "--work-dir": "s3://work",
        "--workspace": "my_organization/my_workspace",
        "--params-file": "./examples/yaml/pipelines/test_pipeline1/params.yaml",
    }

    assert "--stub-run" in actual_args
    assert "https://github.com/nf-core/test_pipeline1" in actual_args

    for key, value in expected_pairs.items():
        key_index = actual_args.index(key)
        assert actual_args[key_index + 1] == value

    # Check overwrite flag
    assert result["pipelines"][0]["overwrite"] is True


def test_create_mock_teams_yaml(mock_yaml_file):
    test_data = {
        "teams": [
            {
                "name": "test_team1",
                "organization": "my_organization",
                "description": "My test team 1",
                "members": ["user1@org.io"],
                "on_exists": "overwrite",
            },
        ]
    }
    expected_block_output = [
        {
            "cmd_args": (
                [
                    "--description",
                    "My test team 1",
                    "--name",
                    "test_team1",
                    "--organization",
                    "my_organization",
                ],
                [
                    [
                        "--team",
                        "test_team1",
                        "--organization",
                        "my_organization",
                        "add",
                        "--member",
                        "user1@org.io",
                    ]
                ],
            ),
            "on_exists": "overwrite",
        }
    ]

    file_path = mock_yaml_file(test_data)
    result = helper.parse_all_yaml([file_path])

    assert "teams" in result
    assert result["teams"] == expected_block_output


def test_create_mock_members_yaml(mock_yaml_file):
    test_data = {"members": [{"user": "bob@myorg.io", "organization": "myorg"}]}
    expected_block_output = [
        {
            "cmd_args": [
                "--organization",
                "myorg",
                "--user",
                "bob@myorg.io",
            ],
            "on_exists": "fail",
        }
    ]
    file_path = mock_yaml_file(test_data)
    result = helper.parse_all_yaml([file_path])

    assert "members" in result
    assert result["members"] == expected_block_output


def test_create_mock_studios_yaml(mock_yaml_file):
    test_data = {
        "studios": [
            {
                "name": "test_studio1",
                "workspace": "my_organization/my_workspace",
                "template": "public.seqera.io/public/data-studio-rstudio:4.4.1",
                "compute-env": "my_computeenv",
                "cpu": 2,
                "memory": 4096,
                "autoStart": False,
                "on_exists": "overwrite",
                "mount-data-ids": "v1-user-bf73f9d33997f93a20ee3e6911779951",
            }
        ]
    }

    expected_block_output = [
        {
            "cmd_args": [
                "--compute-env",
                "my_computeenv",
                "--cpu",
                "2",
                "--memory",
                "4096",
                "--mount-data-ids",
                "v1-user-bf73f9d33997f93a20ee3e6911779951",
                "--name",
                "test_studio1",
                "--template",
                "public.seqera.io/public/data-studio-rstudio:4.4.1",
                "--workspace",
                "my_organization/my_workspace",
            ],
            "on_exists": "overwrite",
        }
    ]

    file_path = mock_yaml_file(test_data)
    result = helper.parse_all_yaml([file_path])
    print(f"debug - result: {result}")
    assert "studios" in result
    assert result["studios"] == expected_block_output


def test_create_mock_data_links_yaml(mock_yaml_file):
    test_data = {
        "data-links": [
            {
                "name": "test_data_link1",
                "workspace": "my_organization/my_workspace",
                "provider": "aws",
                "credentials": "my_credentials",
                "uri": "s3://scidev-playground-eu-west-2/esha/nf-core-scrnaseq/",
                "on_exists": "overwrite",
            }
        ]
    }
    expected_block_output = [
        {
            "cmd_args": [
                "--credentials",
                "my_credentials",
                "--name",
                "test_data_link1",
                "--provider",
                "aws",
                "--uri",
                "s3://scidev-playground-eu-west-2/esha/nf-core-scrnaseq/",
                "--workspace",
                "my_organization/my_workspace",
            ],
            "on_exists": "overwrite",
        }
    ]
    file_path = mock_yaml_file(test_data)
    result = helper.parse_all_yaml([file_path])
    assert "data-links" in result
    assert result["data-links"] == expected_block_output


def test_empty_yaml_file(mock_yaml_file):
    test_data = {}
    file_path = mock_yaml_file(test_data)

    with pytest.raises(ValueError) as e:
        helper.parse_all_yaml([file_path])
    assert f"The file '{file_path}' is empty or does not contain valid data." in str(
        e.value
    )


def test_empty_stdin_file():
    # Prepare the mock to simulate empty stdin
    with patch("sys.stdin", StringIO("")):
        # Use '-' to indicate that stdin should be read
        with pytest.raises(ValueError) as e:
            helper.parse_all_yaml(["-"])
        assert (
            "The input from stdin is empty or does not contain valid YAML data."
            in str(e.value)
        )


def test_stdin_yaml_file():
    # Prepare the mock to simulate stdin
    yaml_data = """
compute-envs:
  - name: test_computeenv
    config-mode: forge
    workspace: my_organization/my_workspace
    credentials: my_credentials
    type: aws-batch
    wait: AVAILABLE
        """
    with patch("sys.stdin", StringIO(yaml_data)):
        result = helper.parse_all_yaml(["-"])

    expected_block_output = [
        {
            "cmd_args": [
                "aws-batch",
                "forge",
                "--name",
                "test_computeenv",
                "--workspace",
                "my_organization/my_workspace",
                "--credentials",
                "my_credentials",
                "--wait",
                "AVAILABLE",
            ],
            "on_exists": "fail",
        }
    ]
    assert "compute-envs" in result
    assert result["compute-envs"] == expected_block_output


def test_error_type_yaml_file(mock_yaml_file):
    test_data = {
        "compute-envs": [
            {
                "name": "test_computeenv",
                "workspace": "my_organization/my_workspace",
                "credentials": "my_credentials",
                "wait": "AVAILABLE",
            }
        ],
    }
    file_path = mock_yaml_file(test_data)

    with pytest.raises(ValueError) as e:
        helper.parse_all_yaml([file_path])
    assert (
        "Please specify at least 'type' or 'file-path' for creating the resource."
        in str(e.value)
    )


def test_error_duplicate_name_yaml_file(mock_yaml_file):
    test_data = {
        "compute-envs": [
            {
                "name": "test_computeenv",
                "workspace": "my_organization/my_workspace",
                "credentials": "my_credentials",
                "type": "aws-batch",
                "config-mode": "forge",
                "wait": "AVAILABLE",
            },
            {
                "name": "test_computeenv",
                "workspace": "my_organization/my_workspace",
                "credentials": "my_credentials",
                "type": "aws-batch",
                "config-mode": "forge",
                "wait": "AVAILABLE",
            },
        ],
    }
    file_path = mock_yaml_file(test_data)

    with pytest.raises(ValueError) as e:
        helper.parse_all_yaml([file_path])
    assert (
        "Duplicate name key specified in config file for "
        "compute-envs: test_computeenv. Please specify "
        "a unique value." in str(e.value)
    )


def test_targets_specified():
    #  mock YAML data
    yaml_data = """
organizations:
  - name: org1
    description: Organization 1
workspaces:
  - name: workspace1
    organization: org1
    description: Workspace 1
pipelines:
  - name: pipeline1
    workspace: workspace1
    description: Pipeline 1
"""
    with patch("builtins.open", lambda f, _: StringIO(yaml_data)):
        result = helper.parse_all_yaml(
            ["dummy_path.yaml"], targets="organizations,workspaces"
        )

    expected_organizations_output = [
        {
            "cmd_args": ["--name", "org1", "--description", "Organization 1"],
            "on_exists": "fail",
        }
    ]
    expected_workspaces_output = [
        {
            "cmd_args": [
                "--name",
                "workspace1",
                "--organization",
                "org1",
                "--description",
                "Workspace 1",
            ],
            "on_exists": "fail",
        }
    ]
    # Check that only 'organizations' and 'workspaces' are in the result
    assert "organizations" in result
    assert result["organizations"] == expected_organizations_output
    assert "workspaces" in result
    assert result["workspaces"] == expected_workspaces_output
    assert "pipelines" not in result


def test_no_targets_specified():
    yaml_data = """
organizations:
  - name: org1
    description: Organization 1
workspaces:
  - name: workspace1
    organization: org1
    description: Workspace 1
pipelines:
  - name: pipeline1
    workspace: workspace1
    description: Pipeline 1
"""
    with patch("builtins.open", lambda f, _: StringIO(yaml_data)):
        result = helper.parse_all_yaml(["dummy_path.yaml"])

    # Check that all blocks are in the result
    assert "organizations" in result
    assert "workspaces" in result
    assert "pipelines" in result


def test_process_params_dict_basic():
    """Test basic params dictionary processing without dataset resolution."""
    params = {"input": "s3://bucket/data", "outdir": "s3://bucket/results"}

    result = helper.process_params_dict(params)
    assert len(result) == 2
    assert result[0] == "--params-file"
    # The second argument should be a path to a temp file
    assert result[1].endswith(".yaml")


def test_process_params_dict_with_file_path():
    result = helper.process_params_dict(None, params_file_path="path/to/params.yaml")
    assert result == ["--params-file", "path/to/params.yaml"]


def test_process_params_dict_empty():
    assert helper.process_params_dict(None) == []
    assert helper.process_params_dict({}) == []


def test_resolve_dataset_reference(mocker, mock_yaml_file, mock_seqera_platform):
    """Test dataset URL resolution."""
    mock_seqera_platform.datasets.return_value = {
        "datasetUrl": "https://api.cloud.seqera.io/datasets/123"
    }

    params = {"dataset": "my_dataset_name"}
    mock_yaml_file(params, "params.yaml")

    result = helper.resolve_dataset_reference(
        params, "org/workspace", mock_seqera_platform
    )

    assert "dataset" not in result
    assert result["input"] == "https://api.cloud.seqera.io/datasets/123"

    mock_seqera_platform.datasets.assert_called_once_with(
        "url", "-n", "my_dataset_name", "-w", "org/workspace"
    )


def test_resolve_dataset_reference_error(mocker, mock_seqera_platform):
    """Test dataset resolution error handling."""
    mock_seqera_platform.datasets.return_value = None

    params = {"dataset": "nonexistent_dataset"}
    workspace = "org/workspace"

    with pytest.raises(
        ValueError, match="No URL found for dataset 'nonexistent_dataset'"
    ):
        helper.resolve_dataset_reference(params, workspace, mock_seqera_platform)


def test_process_params_dict_with_dataset_resolution(mocker, mock_seqera_platform):
    """Test full params processing with dataset resolution."""
    mock_seqera_platform.datasets.return_value = {
        "datasetUrl": "https://api.cloud.seqera.io/datasets/123"
    }

    params = {"dataset": "my_dataset", "outdir": "s3://bucket/results"}

    result = helper.process_params_dict(
        params, workspace="org/workspace", sp=mock_seqera_platform
    )

    assert len(result) == 2
    assert result[0] == "--params-file"

    # verify temp param file contents
    with open(result[1], "r") as f:
        written_params = yaml.safe_load(f)
        assert written_params["input"] == "https://api.cloud.seqera.io/datasets/123"
        assert written_params["outdir"] == "s3://bucket/results"
        assert "dataset" not in written_params<|MERGE_RESOLUTION|>--- conflicted
+++ resolved
@@ -201,27 +201,7 @@
         ],
     }
 
-<<<<<<< HEAD
     # Get the actual result
-=======
-    expected_block_output = [
-        {
-            "cmd_args": [
-                "aws-batch",
-                "forge",
-                "--credentials",
-                "my_credentials",
-                "--name",
-                "test_computeenv",
-                "--wait",
-                "AVAILABLE",
-                "--workspace",
-                "my_organization/my_workspace",
-            ],
-            "on_exists": "fail",
-        }
-    ]
->>>>>>> e0b2533f
     file_path = mock_yaml_file(test_data)
     result = helper.parse_all_yaml([file_path])
     assert "compute-envs" in result
@@ -268,39 +248,6 @@
             }
         ]
     }
-<<<<<<< HEAD
-=======
-    # params file cmds parsed separately
-    expected_block_output = [
-        {
-            "cmd_args": [
-                "--compute-env",
-                "my_computeenv",
-                "--config",
-                "./examples/yaml/pipelines/test_pipeline1/config.txt",
-                "--description",
-                "My test pipeline 1",
-                "--name",
-                "test_pipeline1",
-                "--pre-run",
-                "./examples/yaml/pipelines/test_pipeline1/pre_run.sh",
-                "--profile",
-                "test",
-                "--revision",
-                "master",
-                "--stub-run",
-                "--work-dir",
-                "s3://work",
-                "--workspace",
-                "my_organization/my_workspace",
-                "https://github.com/nf-core/test_pipeline1",
-                "--params-file",
-                "./examples/yaml/pipelines/test_pipeline1/params.yaml",
-            ],
-            "on_exists": "overwrite",
-        }
-    ]
->>>>>>> e0b2533f
 
     file_path = mock_yaml_file(test_data)
     result = helper.parse_all_yaml([file_path])
