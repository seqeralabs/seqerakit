--- conflicted
+++ resolved
@@ -2,17 +2,11 @@
 
 This repository contains scripts that automate resource creation on Nextflow Tower. This includes creation of organizations, teams, compute-environments, datasets, pipelines, and more.
 
-<<<<<<< HEAD
 The `twpy` command can be used to automate end-to-end creation of resources/entities that would be required to run pipelines.
 
 After specifying which resources to create using a YAML config file, you can apply the resources using `twpy`. This config file can be used to maintain provenance of how resources are created, what options are used for each resource, and allows you to re-create resources with minimal configuration.
 
 In this software, you can:
-=======
-The `build_tower_e2e.py` script can be used to automate end-to-end creation of resources/entities that would be required to run pipelines. 
-
-The script specifies which resources to create using a YAML config file. This config file can be used to maintain provenance of how resources are created, what options are used for each resource, and allows you to re-create resources with minimal configuration.
->>>>>>> 8ad070d9
 
 - Set up organizations
 - Add participants and members
