--- conflicted
+++ resolved
@@ -87,11 +87,7 @@
     no-ebs-auto-scale: True
     max-cpus: 500
     wait: AVAILABLE
-<<<<<<< HEAD
-    overwrite: False
-=======
     overwrite: True
->>>>>>> 29527a96
   - name: 'seqera_azure_virginia'
     workspace: 'seqerakit-e2e/showcase'
     credentials: 'azure_credentials'
