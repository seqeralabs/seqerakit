name: e2e-testing
run-name: Create all entities in Seqera Platform from end-to-end with seqerakit
# This workflow can be triggered manually with GitHub actions workflow dispatch button.
# It will automate the end-to-end creation all of the following entities in Seqera Platform.

on:
  pull_request_target:
    branches: [main]
  workflow_dispatch:
    inputs:
      pre_delete:
        description: 'Delete all entities in the yaml before testing'
        required: false
        type: boolean
        default: false
      clearup:
        description: 'Clearup all entities in yaml after testing'
        required: false
        type: boolean
        default: true

jobs:
  e2e-testing:
    name:
    if: github.repository == 'seqeralabs/seqera-kit'
    runs-on: ubuntu-latest

    env:
      TOWER_API_ENDPOINT: ${{ vars.TOWER_API_ENDPOINT }}
      TOWER_ACCESS_TOKEN: ${{ secrets.TOWER_ACCESS_TOKEN }}
      TOWER_GITHUB_PASSWORD: ${{ secrets.TOWER_GITHUB_PASSWORD }}
      DOCKERHUB_PASSWORD: ${{ secrets.DOCKERHUB_PASSWORD }}
      AWS_ACCESS_KEY_ID: ${{ secrets.AWS_ACCESS_KEY_ID }}
      AWS_SECRET_ACCESS_KEY: ${{ secrets.AWS_SECRET_ACCESS_KEY }}
      AWS_ASSUME_ROLE_ARN: ${{ secrets.AWS_ASSUME_ROLE_ARN }}
      AZURE_BATCH_KEY: ${{ secrets.AZURE_BATCH_KEY }}
      AZURE_STORAGE_KEY: ${{ secrets.AZURE_STORAGE_KEY }}
      GOOGLE_KEY: ${{ secrets.GOOGLE_KEY }}
      SENTIEON_LICENSE_BASE64: ${{ secrets.SENTIEON_LICENSE_BASE64 }}
      AWS_REGION: ${{ secrets.AWS_REGION }}
      AWS_WORK_DIR: ${{ secrets.AWS_WORK_DIR }}
      AWS_COMPUTE_ENV_NAME: ${{ secrets.AWS_COMPUTE_ENV_NAME }}
    steps:
      - uses: actions/checkout@v4
      - uses: astral-sh/setup-uv@v4
        with:
          enable-cache: true
          cache-dependency-glob: 'uv.lock'

<<<<<<< HEAD
      - name: Install Tower CLI v0.11.3
        run: |
          wget https://github.com/seqeralabs/tower-cli/releases/download/v0.11.3/tw-linux-x86_64 \
=======
      - name: Install Tower CLI
        run: |
          wget https://github.com/seqeralabs/tower-cli/releases/download/v0.10.3/tw-linux-x86_64 \
>>>>>>> 60dc3fbd
          && chmod +x tw-linux-x86_64 \
          && sudo mv tw-linux-x86_64 /usr/local/bin/tw

      - name: pre-clear
        # Note this task always 'succeeds'
        if: ( success() || failure() ) && ( github.event_name != 'workflow_dispatch' || inputs.pre_delete )
        run: |
          temp_file=$(mktemp -q)
          echo $GOOGLE_KEY | base64 -d > $temp_file
          export GOOGLE_KEY=$temp_file

          uv run seqerakit examples/yaml/e2e/*.yml --delete || true

      - name: dryrun
        run: |
          temp_file=$(mktemp -q)
          echo $GOOGLE_KEY | base64 -d > $temp_file
          export GOOGLE_KEY=$temp_file

          seqerakit examples/yaml/e2e/*.yml --dryrun

      - name: create
        run: |
          temp_file=$(mktemp -q)
          echo $GOOGLE_KEY | base64 -d > $temp_file
          export GOOGLE_KEY=$temp_file

          uv run seqerakit examples/yaml/e2e/*.yml

      - name: teardown
        if: ( success() || failure() ) && ( github.event_name != 'workflow_dispatch' || inputs.clearup )
        run: |
          temp_file=$(mktemp -q)
          echo $GOOGLE_KEY | base64 -d > $temp_file
          export GOOGLE_KEY=$temp_file

          uv runseqerakit examples/yaml/e2e/*.yml --delete<|MERGE_RESOLUTION|>--- conflicted
+++ resolved
@@ -47,15 +47,9 @@
           enable-cache: true
           cache-dependency-glob: 'uv.lock'
 
-<<<<<<< HEAD
-      - name: Install Tower CLI v0.11.3
-        run: |
-          wget https://github.com/seqeralabs/tower-cli/releases/download/v0.11.3/tw-linux-x86_64 \
-=======
       - name: Install Tower CLI
         run: |
           wget https://github.com/seqeralabs/tower-cli/releases/download/v0.10.3/tw-linux-x86_64 \
->>>>>>> 60dc3fbd
           && chmod +x tw-linux-x86_64 \
           && sudo mv tw-linux-x86_64 /usr/local/bin/tw
 
